/***************************************************************************
 * Copyright (c) Wolf Vollprecht, Johan Mabille and Sylvain Corlay          *
 * Copyright (c) QuantStack                                                 *
 *                                                                          *
 * Distributed under the terms of the BSD 3-Clause License.                 *
 *                                                                          *
 * The full license is in the file LICENSE, distributed with this software. *
 ****************************************************************************/

#include "xtensor/containers/xarray.hpp"
#include "xtensor/generators/xbuilder.hpp"
#include "xtensor/generators/xrandom.hpp"
#include "xtensor/io/xio.hpp"
#include "xtensor/misc/xcomplex.hpp"
#include "xtensor/views/xview.hpp"

#include "doctest/doctest.h"
#include "xtensor-blas/xblas.hpp"
#include "xtensor-blas/xlapack.hpp"
#include "xtensor-blas/xlinalg.hpp"

using namespace std::complex_literals;

namespace xt
{
#define EXPECT_NEAR(a, b, c) CHECK(a == doctest::Approx(b).epsilon(c))

    TEST_SUITE("xlinalg")
    {
        TEST_CASE("matrixpower")
        {
            xarray<double> t1arg_0 = {{0, 1, 2}, {3, 4, 5}, {6, 7, 8}};

            auto t1res = xt::linalg::matrix_power(t1arg_0, 2);
            xarray<double> t1expected = {{15, 18, 21}, {42, 54, 66}, {69, 90, 111}};
            CHECK(allclose(t1res, t1expected));

            auto t2res = xt::linalg::matrix_power(t1arg_0, 5);
            xarray<double> t2expected = {{32400, 41796, 51192}, {99468, 128304, 157140}, {166536, 214812, 263088}};
            CHECK(allclose(t2res, t2expected));

            auto t3res = xt::linalg::matrix_power(t1arg_0, 41);
            xarray<double> t3expected = {
                {1.06199622e+45, 1.36986674e+45, 1.67773727e+45},
                {3.26000325e+45, 4.20507151e+45, 5.15013977e+45},
                {5.45801029e+45, 7.04027628e+45, 8.62254226e+45}
            };
            CHECK(allclose(t3res, t3expected));

            xarray<double> t4arg_0 = {{-2., 1., 3.}, {3., 2., 1.}, {1., 2., 5.}};

            auto t4res = xt::linalg::matrix_power(t4arg_0, -2);
            xarray<double> t4expected = {
                {0.09259259, -0.09259259, 0.01851852},
                {0.35185185, 0.64814815, -0.46296296},
                {-0.2037037, -0.2962963, 0.25925926}
            };
            CHECK(allclose(t4res, t4expected));

            auto t5res = xt::linalg::matrix_power(t4arg_0, -13);
            xarray<double> t5expected = {
                {-0.02119919, -0.02993041, 0.02400524},
                {0.15202629, 0.21469317, -0.17217602},
                {-0.0726041, -0.10253451, 0.08222825}
            };
            CHECK(allclose(t5res, t5expected));
        }

        TEST_CASE("det")
        {
            xarray<double> a = {{1, 2}, {3, 4}};
            double da = linalg::det(a);
            CHECK_EQ(da, -2.0);
            xarray<double> b = {{0, 1, 2}, {3, 4, 5}, {6, 7, 8}};
            double db = linalg::det(b);
            CHECK_EQ(db, 0.0);
            xarray<double> c = {{12, 1, 2}, {3, 4, 5}, {6, 7, 8}};
            double dc = linalg::det(c);
            EXPECT_NEAR(dc, -36, 1e-06);

            xarray<std::complex<double>> arg_0 = {
                {0.95368636 + 0.32324664i, 0.49936872 + 0.22164004i, 0.30452434 + 0.78922905i},
                {0.84118920 + 0.59652768i, 0.42052057 + 0.97211559i, 0.19916742 + 0.83068058i},
                {0.67065616 + 0.56830636i, 0.00268706 + 0.29410473i, 0.69147455 + 0.7052149i}
            };
            auto res = linalg::det(arg_0);

            auto res_i = std::imag(res);
            auto res_r = std::real(res);
            EXPECT_NEAR(0.4201495908415372, res_i, 1e-06);
            EXPECT_NEAR(-0.07633013993862534, res_r, 1e-06);
        }

        TEST_CASE("slogdet")
        {
            xarray<std::complex<double>> arg_0 = {
                {0.13373658 + 0.43025551i, 0.42593478 + 0.17539337i, 0.18840853 + 0.24669458i},
                {0.82800224 + 0.11797823i, 0.40310379 + 0.14037109i, 0.88204561 + 0.96870283i},
                {0.35427657 + 0.1233739i, 0.22740960 + 0.94019582i, 0.05410180 + 0.86462543i}
            };
            auto resc = linalg::slogdet(arg_0);
            auto sc = std::get<0>(resc);
            auto sl = std::real(std::get<1>(resc));
            auto scr = std::real(sc);
            auto sci = std::imag(sc);

            EXPECT_NEAR(-0.8818794751329891, sl, 1e-06);
            EXPECT_NEAR(0.8473375077176295, scr, 1e-06);
            EXPECT_NEAR(0.5310547504870624, sci, 1e-06);

            xarray<double> arg_b = {
                {0.20009016, 0.33997118, 0.74433611},
                {0.52721448, 0.2449798, 0.49085606},
                {0.49757477, 0.97304175, 0.05011255}
            };
            auto res = linalg::slogdet(arg_b);
            double expected_0 = 1.0;
            double expected_1 = -1.3017524147193602;
            auto sres = std::get<0>(res);
            auto lres = std::get<1>(res);
            CHECK_EQ(expected_0, sres);
            EXPECT_NEAR(expected_1, lres, 1e-06);
        }

        TEST_CASE("svd")
        {
            xarray<double> arg_0 = {{0, 1, 2}, {3, 4, 5}, {6, 7, 8}};

            auto res = linalg::svd(arg_0);

            xarray<double, layout_type::column_major> expected_0 = {
                {-0.13511895, 0.90281571, 0.40824829},
                {-0.49633514, 0.29493179, -0.81649658},
                {-0.85755134, -0.31295213, 0.40824829}
            };
            xarray<double, layout_type::column_major> expected_1 = {1.42267074e+01, 1.26522599e+00, 5.89938022e-16};
            xarray<double, layout_type::column_major> expected_2 = {
                {-0.4663281, -0.57099079, -0.67565348},
                {-0.78477477, -0.08545673, 0.61386131},
                {-0.40824829, 0.81649658, -0.40824829}
            };

            CHECK(allclose(std::get<0>(res), expected_0));
            CHECK(allclose(std::get<1>(res), expected_1));
            CHECK(allclose(std::get<2>(res), expected_2));
        }

        TEST_CASE("svd_horizontal_vertical")
        {
            xarray<double> a = xt::ones<double>({3, 1});
            xarray<double> b = xt::ones<double>({1, 3});
            xarray<double> u, s, vt;

            std::tie(u, s, vt) = linalg::svd(a, false);
            CHECK(allclose(a, xt::linalg::dot(u * s, vt)));

            std::tie(u, s, vt) = linalg::svd(b, false);
            CHECK(allclose(b, xt::linalg::dot(u * s, vt)));
        }

        TEST_CASE("matrix_rank")
        {
            xarray<double> eall = eye<double>(4);
            int a = linalg::matrix_rank(eall);
            CHECK_EQ(4, a);

            xarray<double> b = eye<double>(4);
            b(1, 1) = 0;
            int rb = linalg::matrix_rank(b);
            CHECK_EQ(3, rb);
            xarray<double> ones_arr = ones<double>({4, 4});
            int ro = linalg::matrix_rank(ones_arr);
            CHECK_EQ(1, ro);
            xarray<double> zarr = zeros<double>({4, 4});
            int rz = linalg::matrix_rank(zarr);
            CHECK_EQ(0, rz);
        }

        TEST_CASE("eigh")
        {
            xarray<double> arg_0 = {{-761., -208., -582.}, {-208., -623., -1605.5}, {-582., -1605.5, -476.}};
            auto res = xt::linalg::eigh(arg_0);
            xarray<double> expected_0 = {-2351.3290686, -609.79206435, 1101.12113295};
            xarray<double, layout_type::column_major> expected_1 = {
                {-0.33220683, -0.93041946, -0.15478453},
                {-0.66309119, 0.34708777, -0.66320446},
                {-0.67078216, 0.11768479, 0.73225787}
            };
            auto vals = std::get<0>(res);
            auto vecs = std::get<1>(res);
            CHECK(allclose(expected_0, vals));
            CHECK(allclose(expected_1, vecs));

            auto vals_2 = xt::linalg::eigvalsh(arg_0);
            CHECK(allclose(expected_0, vals_2));

            xarray<std::complex<double>> complarg_0 = {{1. + 0.i, -0. - 2.i}, {0. + 2.i, 5. + 0.i}};
            auto complres = xt::linalg::eigh(complarg_0);

            xarray<double> complexpected_0 = {0.17157288, 5.82842712};
            auto cmvals = std::get<0>(complres);
            auto cmvecs = std::get<1>(complres);
            CHECK(allclose(complexpected_0, cmvals));
            xarray<std::complex<double>, layout_type::column_major> complexpected_1 = {
                {-0.92387953 + 0.i, -0.38268343 + 0.i},
                {0.00000000 + 0.38268343i, 0.00000000 - 0.92387953i}
            };
            CHECK(allclose(imag(complexpected_1), imag(cmvecs)));
            CHECK(allclose(real(complexpected_1), real(cmvecs)));

            auto cmvals2 = xt::linalg::eigvalsh(complarg_0);
            CHECK(allclose(complexpected_0, cmvals2));
        }

        TEST_CASE("pinv")
        {
            xarray<double> arg_0 = {
                {1.47351391, 0.94686323, 0.92236842, -1.44141916, -1.53123963, -0.36949144},
                {-0.76686921, -0.01087083, -1.11100036, -0.59745592, -0.99849726, 0.45296729},
                {-0.35274989, -1.27760231, 1.50092545, -2.7243503, -0.79326768, -1.00826405},
                {0.05763039, 1.04069983, -0.502178, -1.01776144, 0.6496664, -0.2374513},
                {-1.45517735, 0.42523508, 0.41400096, 0.87164292, 1.87754145, 0.16358461},
                {1.07487297, -0.26417364, 1.82998799, 0.97985789, -0.74820612, -0.75097366},
                {0.91375249, 1.14211989, -0.23055478, -0.48264987, -0.4591723, 0.83185472},
                {0.05318152, -0.30014836, 1.68456715, 0.07388112, 0.0607432, -0.51529535},
                {-1.36227295, -0.12015569, -0.45599178, -1.07135129, -0.27405687, 0.50177945}
            };
            auto res = xt::linalg::pinv(arg_0);
            xarray<double> expected = {
                {-0.12524671, -0.41299325, 0.09108576, -0.07346514, -0.29603324, -0.1702256, 0.28503799, -0.08979346, -0.29415286
                },
                {0.38896886, 0.28355746, -0.26406943, 0.36828839, 0.29271933, 0.19368219, -0.11433648, 0.05102866, 0.11050527
                },
                {0.05803293, -0.11353613, 0.08736754, -0.20744326, 0.21647828, 0.11201996, 0.26187311, 0.24550066, 0.13766844
                },
                {0.01037663, 0.15710257, -0.24647364, -0.06611398, 0.0482986, 0.21835662, -0.18763349, 0.01747553, -0.02066564
                },
                {-0.23681835, -0.44982904, 0.14998634, 0.07608489, 0.04751429, -0.27436861, 0.18626331, -0.01520331, -0.18144752
                },
                {-0.25580995, -0.33606213, 0.10424938, -0.64100544, 0.01084618, -0.28963573, 0.89629794, 0.12987378, 0.22451995
                }
            };
            CHECK(allclose(expected, res));

            xarray<std::complex<double>> cmpl_arg_0 = {
                {-0.32865615 + 1.56868725i, 0.28804396 + 0.52266479i},
                {-1.29703842 + 0.34647524i, -2.14982936 + 0.31425111i},
                {-0.69224750 - 1.36725801i, 2.22948403 + 1.4612309i}
            };
            auto cmpl_res = xt::linalg::pinv(cmpl_arg_0);
            xarray<std::complex<double>> cmpl_expected = {
                {-0.06272312 - 0.24840107i, -0.20530381 - 0.00548715i, -0.14179276 + 0.16337684i},
                {0.05975312 - 0.0502577i, -0.17431091 - 0.05525696i, 0.16047967 - 0.14140846i}
            };
            CHECK(allclose(real(cmpl_expected), real(cmpl_res)));
            CHECK(allclose(imag(cmpl_expected), imag(cmpl_res)));
        }

        TEST_CASE("pinv_small")
        {
            xt::xtensor<float, 2> d1{{1.f, 2.f}};
            auto r1 = xt::linalg::pinv(d1);
            xt::xtensor<float, 2> e1 = {{0.2f}, {0.4f}};
            CHECK(allclose(r1, e1));

            xt::xtensor<float, 2> d2{{1.f}};
            auto r2 = xt::linalg::pinv(d2);
            CHECK_EQ(r2(0), 1.f);
        }

        TEST_CASE("mat_norm")
        {
            xarray<double> arg_0 = {
                {0.06817001, 0.50274712, -0.36802027, -0.93123204},
                {-0.5990272, -0.67439921, -0.09397038, -1.55915724},
                {2.22694395, 0.59099048, -0.43162172, 0.19410077},
                {0.41859591, 1.68555153, 1.82660739, 1.24427635}
            };
            auto res1 = xt::linalg::norm(arg_0, 1);
            auto res2 = xt::linalg::norm(arg_0, linalg::normorder::frob);
            auto res3 = xt::linalg::norm(arg_0, linalg::normorder::inf);
            auto res4 = xt::linalg::norm(arg_0, linalg::normorder::neg_inf);
            auto res5 = xt::linalg::norm(arg_0, linalg::normorder::nuc);
            auto res6 = xt::linalg::norm(arg_0, 2);
            double exp1 = 3.92876639061;
            double exp2 = 4.23639347394;
            double exp3 = 5.17503118283;
            double exp4 = 1.87016943835;
            double exp5 = 7.42677006218;
            double exp6 = 3.29152325862;

            EXPECT_NEAR(exp1, res1, 1e-06);
            EXPECT_NEAR(exp2, res2, 1e-06);
            EXPECT_NEAR(exp3, res3, 1e-06);
            EXPECT_NEAR(exp4, res4, 1e-06);
            EXPECT_NEAR(exp5, res5, 1e-06);
            EXPECT_NEAR(exp6, res6, 1e-06);

            xarray<std::complex<double>> cmplarg_0 = {
                {0.40101756 + 0.71233018i, 0.62731701 + 0.42786349i, 0.32415089 + 0.2977805i},
                {0.24475928 + 0.49208478i, 0.69475518 + 0.74029639i, 0.59390240 + 0.35772892i},
                {0.63179202 + 0.41720995i, 0.44025718 + 0.65472131i, 0.08372648 + 0.37380143i}
            };
            auto cmplres1 = xt::linalg::norm(cmplarg_0, 1);
            auto cmplres2 = xt::linalg::norm(cmplarg_0, linalg::normorder::frob);
            auto cmplres3 = xt::linalg::norm(cmplarg_0, linalg::normorder::inf);
            auto cmplres4 = xt::linalg::norm(cmplarg_0, linalg::normorder::neg_inf);
            auto cmplres5 = xt::linalg::norm(cmplarg_0, linalg::normorder::nuc);
            auto cmplres6 = xt::linalg::norm(cmplarg_0, 2);

            double cmplexp1 = 2.56356133004;
            double cmplexp2 = 2.14347558031;
            double cmplexp3 = 2.25815855456;
            double cmplexp4 = 1.92915797164;
            double cmplexp5 = 2.77947580342;
            double cmplexp6 = 2.0683368289;

            EXPECT_NEAR(cmplexp1, cmplres1, 1e-06);
            EXPECT_NEAR(cmplexp2, cmplres2, 1e-06);
            EXPECT_NEAR(cmplexp3, cmplres3, 1e-06);
            EXPECT_NEAR(cmplexp4, cmplres4, 1e-06);
            EXPECT_NEAR(cmplexp5, cmplres5, 1e-06);
            EXPECT_NEAR(cmplexp6, cmplres6, 1e-06);
        }

        TEST_CASE("vec_norm")
        {
            xarray<double> arg_0 = {0.23451288, 0.98799529, 0.76599595, 0.77700444, 0.02798196};

            EXPECT_NEAR(2.79349050582, xt::linalg::norm(arg_0, 1), 1e-6);
            EXPECT_NEAR(1.49077149771, xt::linalg::norm(arg_0, 2), 1e-6);
            EXPECT_NEAR(1.23766843269, xt::linalg::norm(arg_0, 3), 1e-6);
            EXPECT_NEAR(1.13587319901, xt::linalg::norm(arg_0, 4), 1e-6);
            EXPECT_NEAR(5.0, xt::linalg::norm(arg_0, 0), 1e-6);
            EXPECT_NEAR(0.0229325662443, xt::linalg::norm(arg_0, -1), 1e-6);
            EXPECT_NEAR(0.0277379546324, xt::linalg::norm(arg_0, -2), 1e-6);
            EXPECT_NEAR(0.987995286517, xt::linalg::norm(arg_0, linalg::normorder::inf), 1e-6);
            EXPECT_NEAR(0.0279819550429, xt::linalg::norm(arg_0, linalg::normorder::neg_inf), 1e-6);

            xarray<std::complex<double>> arg_1 = {
                0.23451288 + 0.77700444i,
                0.98799529 + 0.02798196i,
                0.76599595 + 0.17390652i
            };
            EXPECT_NEAR(2.58550383197, xt::linalg::norm(arg_1, 1), 1e-06);
            EXPECT_NEAR(1.50088078633, xt::linalg::norm(arg_1, 2), 1e-06);
            EXPECT_NEAR(1.25673399279, xt::linalg::norm(arg_1, 3), 1e-06);
            EXPECT_NEAR(1.15326879931, xt::linalg::norm(arg_1, 4), 1e-06);
            EXPECT_NEAR(3.0, xt::linalg::norm(arg_1, 0), 1e-06);
            EXPECT_NEAR(0.284338433895, xt::linalg::norm(arg_1, -1), 1e-06);
            EXPECT_NEAR(0.490145522524, xt::linalg::norm(arg_1, -2), 1e-06);
            EXPECT_NEAR(0.98839145888, xt::linalg::norm(arg_1, linalg::normorder::inf), 1e-06);
            EXPECT_NEAR(0.785489192861, xt::linalg::norm(arg_1, linalg::normorder::neg_inf), 1e-06);
        }

        TEST_CASE("vdot")
        {
            xarray<double> arg_0 = {0.23451288, 0.98799529, 0.76599595, 0.77700444, 0.02798196};
            xarray<double> arg_1 = {0.17390652, 0.15408224, 0.07708648, 0.8898657, 0.7503787};
            auto res = xt::linalg::vdot(arg_0, arg_1);
            EXPECT_NEAR(0.964490439715, res, 1e-06);

            xarray<std::complex<double>> carg_0 = {
                0.23451288 + 0.17390652i,
                0.98799529 + 0.15408224i,
                0.76599595 + 0.07708648i,
                0.77700444 + 0.8898657i,
                0.02798196 + 0.7503787i
            };
            xarray<std::complex<double>> carg_1 = {
                0.17390652 + 0.23451288i,
                0.15408224 + 0.98799529i,
                0.07708648 + 0.76599595i,
                0.88986570 + 0.77700444i,
                0.75037870 + 0.02798196i
            };
            auto res_c = xt::linalg::vdot(carg_0, carg_1);

            EXPECT_NEAR(1.9289808794290355, std::real(res_c), 1e-06);
            EXPECT_NEAR(0.8075433553117102, std::imag(res_c), 1e-06);
        }

        TEST_CASE("kron")
        {
            xarray<int> arg_0 = {{2, 1, 8}, {3, 5, 0}, {2, 6, 2}, {4, 4, 6}};

            xarray<int> arg_1 = {{3, 0, 6, 4, 7}, {6, 7, 1, 5, 7}};

            auto res = xt::linalg::kron(arg_0, arg_1);

            xarray<int> expected = {
                {6, 0, 12, 8, 14, 3, 0, 6, 4, 7, 24, 0, 48, 32, 56},
                {12, 14, 2, 10, 14, 6, 7, 1, 5, 7, 48, 56, 8, 40, 56},
                {9, 0, 18, 12, 21, 15, 0, 30, 20, 35, 0, 0, 0, 0, 0},
                {18, 21, 3, 15, 21, 30, 35, 5, 25, 35, 0, 0, 0, 0, 0},
                {6, 0, 12, 8, 14, 18, 0, 36, 24, 42, 6, 0, 12, 8, 14},
                {12, 14, 2, 10, 14, 36, 42, 6, 30, 42, 12, 14, 2, 10, 14},
                {12, 0, 24, 16, 28, 12, 0, 24, 16, 28, 18, 0, 36, 24, 42},
                {24, 28, 4, 20, 28, 24, 28, 4, 20, 28, 36, 42, 6, 30, 42}
            };

            CHECK_EQ(expected, res);
        }

        TEST_CASE("cholesky")
        {
            xarray<double> arg_0 = {{4, 12, -16}, {12, 37, -43}, {-16, -43, 98}};

            auto res = xt::linalg::cholesky(arg_0);
            xarray<double> expected = {{2., 0., 0.}, {6., 1., 0.}, {-8., 5., 3.}};
            CHECK_EQ(expected, res);

            xarray<std::complex<double>> cmplarg_0 = {{1. + 0.i, -0. - 2.i}, {0. + 2.i, 5. + 0.i}};
            auto cmplres = xt::linalg::cholesky(cmplarg_0);
            xarray<std::complex<double>> cmplexpected = {{1. + 0.i, 0. + 0.i}, {0. + 2.i, 1. + 0.i}};
            CHECK_EQ(cmplexpected, cmplres);
        }

        TEST_CASE("qr")
        {
            xarray<double, layout_type::column_major> a = xt::random::rand<double>({9, 6});
            auto res = xt::linalg::qr(a);
            xarray<double> q = std::get<0>(res);
            xarray<double> r = std::get<1>(res);
            auto resf = xt::linalg::qr(a, linalg::qrmode::complete);
            auto resr = xt::linalg::qr(a, linalg::qrmode::r);
            xarray<double> qf = std::get<0>(resf);
            xarray<double> rf = std::get<1>(resf);

            auto neara = xt::linalg::dot(q, r);
            CHECK(allclose(neara, a));
            auto nearaf = xt::linalg::dot(qf, rf);
            CHECK(allclose(nearaf, a));

            CHECK_EQ(std::get<1>(resr), xt::view(rf, xt::range(0, 6), xt::all()));
            CHECK_EQ(std::get<0>(resr).size(), 0u);
            CHECK_EQ(std::get<0>(resr).dimension(), 1u);

            xarray<double, layout_type::column_major> erawR = {
                {-1.00444014e+01, 0.00000000e+00, 6.74440143e-01, 2.24813381e-01},
                {-9.58743044e+00, -1.25730337e+01, -6.22814365e-03, 3.37562246e-01},
                {-1.29027101e+01, -7.34080303e+00, -4.07831856e+00, -5.76331089e-01}
            };

            xarray<double, layout_type::column_major> eTau = {1.32854123, 1.79535299, 1.50132395};

            xarray<double, layout_type::column_major> AA =
                {{3.3, 1., 2.}, {0., 10., 8.}, {9., 7., 12.}, {3., 10., 5.}};

            auto resraw = xt::linalg::qr(AA, linalg::qrmode::raw);
            auto tau = std::get<1>(resraw);
            auto rawR = std::get<0>(resraw);

            CHECK(allclose(tau, eTau));
            CHECK(allclose(erawR, rawR));
        }

        TEST_CASE("lstsq")
        {
            xarray<double> arg_0 = {{0., 1.}, {1., 1.}, {2., 1.}, {3., 1.}};

            xarray<double> arg_1 = {{-1., 0.2, 0.9, 2.1}, {2., 3., 2., 1.}};
            arg_1 = transpose(arg_1);
            auto res = xt::linalg::lstsq(arg_0, arg_1);

            xarray<double, layout_type::column_major> el_0 = {{1., -0.4}, {-0.95, 2.6}};
            xarray<double> el_1 = {0.05, 1.2};
            int el_2 = 2;
            xarray<double> el_3 = {4.10003045, 1.09075677};

            CHECK(allclose(el_0, std::get<0>(res)));
            CHECK(allclose(el_1, std::get<1>(res)));
            CHECK_EQ(el_2, std::get<2>(res));
            CHECK(allclose(el_3, std::get<3>(res)));

            xarray<std::complex<double>> carg_0 = {{0., 1.}, {1. - 3i, 1.}, {2., 1.}, {3., 1.}};
            xarray<std::complex<double>> carg_1 = {{-1., 0.2 + 4i, 0.9, 2.1 - 1i}, {2, 3i, 2, 1}};
            carg_1 = transpose(carg_1);
            auto cres = xt::linalg::lstsq(carg_0, carg_1);

            xarray<std::complex<double>, layout_type::column_major> cel_0 = {
                {-0.40425532 - 0.38723404i, -0.61702128 - 0.44680851i},
                {1.44680851 + 1.02765957i, 2.51063830 + 0.95744681i}
            };
            xarray<double> cel_1 = {16.11787234, 2.68085106};
            int cel_2 = 2;
            xarray<double> cel_3 = {5.01295356, 1.36758789};

            CHECK(allclose(imag(cel_0), imag(std::get<0>(cres))));
            CHECK(allclose(real(cel_0), real(std::get<0>(cres))));
            CHECK(allclose(cel_1, std::get<1>(cres)));
            CHECK_EQ(cel_2, std::get<2>(cres));
            CHECK(allclose(cel_3, std::get<3>(cres)));
        }

        TEST_CASE("trace")
        {
            auto e1 = eye<double>(10);
            xarray<double> e2 = eye<double>(5);

            auto t1 = linalg::trace(e1);
            auto t11 = linalg::trace(e1, 1);
            auto t1n1 = linalg::trace(e1, -1);
            CHECK_EQ(10, t1());
            CHECK_EQ(0, t11());
            CHECK_EQ(0, t1n1());

            auto t2 = linalg::trace(e2);
            auto t22 = linalg::trace(e2, 1);
            CHECK_EQ(5, t2());
            CHECK_EQ(0, t22());

            xarray<double> ar = xt::arange(9);
            ar.reshape({3, 3});

            auto ar1 = linalg::trace(ar);
            auto ar2 = linalg::trace(ar, 1);
            auto ar3 = linalg::trace(ar, -1);

            CHECK_EQ(12, ar1());
            CHECK_EQ(6, ar2());
            CHECK_EQ(10, ar3());
        }

        TEST_CASE("dots")
        {
            xarray<double> arg_0 = {
                {{0, 1, 2}, {3, 4, 5}, {6, 7, 8}},

                {{9, 10, 11}, {12, 13, 14}, {15, 16, 17}}
            };

            xarray<double> arg_1 = {
                {{0, 1, 2}, {3, 4, 5}, {6, 7, 8}},

                {{9, 10, 11}, {12, 13, 14}, {15, 16, 17}},

                {{18, 19, 20}, {21, 22, 23}, {24, 25, 26}}
            };

            auto res1 = xt::linalg::dot(arg_0, arg_1);
            xarray<double> expected1 = {
                {{{15, 18, 21}, {42, 45, 48}, {69, 72, 75}},

                 {{42, 54, 66}, {150, 162, 174}, {258, 270, 282}},

                 {{69, 90, 111}, {258, 279, 300}, {447, 468, 489}}},

                {{{96, 126, 156}, {366, 396, 426}, {636, 666, 696}},

                 {{123, 162, 201}, {474, 513, 552}, {825, 864, 903}},

<<<<<<< HEAD
        xarray<std::complex<double>> cmplarg_0 = {{1. + 0.i, -0. - 2.i}, {0. + 2.i, 5. + 0.i}};
        auto cmplres = xt::linalg::cholesky(cmplarg_0);
        xarray<std::complex<double>> cmplexpected = {{1. + 0.i, 0. + 0.i}, {0. + 2.i, 1. + 0.i}};
        EXPECT_EQ(cmplexpected, cmplres);
    }

    TEST(xlinalg, qr)
    {
        xarray<double, layout_type::column_major> a = xt::random::rand<double>({9, 6});
        auto res = xt::linalg::qr(a);
        xarray<double> q = std::get<0>(res);
        xarray<double> r = std::get<1>(res);
        auto resf = xt::linalg::qr(a, linalg::qrmode::complete);
        auto resr = xt::linalg::qr(a, linalg::qrmode::r);
        xarray<double> qf = std::get<0>(resf);
        xarray<double> rf = std::get<1>(resf);

        auto neara = xt::linalg::dot(q, r);
        EXPECT_TRUE(allclose(neara, a));
        auto nearaf = xt::linalg::dot(qf, rf);
        EXPECT_TRUE(allclose(nearaf, a));

        EXPECT_EQ(std::get<1>(resr), xt::view(rf, xt::range(0, 6), xt::all()));
        EXPECT_EQ(std::get<0>(resr).size(), 0u);
        EXPECT_EQ(std::get<0>(resr).dimension(), 1u);

        xarray<double, layout_type::column_major> erawR = {
            {-1.00444014e+01, 0.00000000e+00, 6.74440143e-01, 2.24813381e-01},
            {-9.58743044e+00, -1.25730337e+01, -6.22814365e-03, 3.37562246e-01},
            {-1.29027101e+01, -7.34080303e+00, -4.07831856e+00, -5.76331089e-01}
        };

        xarray<double, layout_type::column_major> eTau = {1.32854123, 1.79535299, 1.50132395};

        xarray<double, layout_type::column_major> AA = {{3.3, 1., 2.}, {0., 10., 8.}, {9., 7., 12.}, {3., 10., 5.}};

        auto resraw = xt::linalg::qr(AA, linalg::qrmode::raw);
        auto tau = std::get<1>(resraw);
        auto rawR = std::get<0>(resraw);

        EXPECT_TRUE(allclose(tau, eTau));
        EXPECT_TRUE(allclose(erawR, rawR));
    }

    TEST(xlinalg, lstsq)
    {
        xarray<double> arg_0 = {{0., 1.}, {1., 1.}, {2., 1.}, {3., 1.}};

        xarray<double> arg_1 = {{-1., 0.2, 0.9, 2.1}, {2., 3., 2., 1.}};
        arg_1 = transpose(arg_1);
        auto res = xt::linalg::lstsq(arg_0, arg_1);

        xarray<double, layout_type::column_major> el_0 = {{1., -0.4}, {-0.95, 2.6}};
        xarray<double> el_1 = {0.05, 1.2};
        int el_2 = 2;
        xarray<double> el_3 = {4.10003045, 1.09075677};

        EXPECT_TRUE(allclose(el_0, std::get<0>(res)));
        EXPECT_TRUE(allclose(el_1, std::get<1>(res)));
        EXPECT_EQ(el_2, std::get<2>(res));
        EXPECT_TRUE(allclose(el_3, std::get<3>(res)));

        xarray<std::complex<double>> carg_0 = {{0., 1.}, {1. - 3i, 1.}, {2., 1.}, {3., 1.}};
        xarray<std::complex<double>> carg_1 = {{-1., 0.2 + 4i, 0.9, 2.1 - 1i}, {2, 3i, 2, 1}};
        carg_1 = transpose(carg_1);
        auto cres = xt::linalg::lstsq(carg_0, carg_1);

        xarray<std::complex<double>, layout_type::column_major> cel_0 = {
            {-0.40425532 - 0.38723404i, -0.61702128 - 0.44680851i},
            {1.44680851 + 1.02765957i, 2.51063830 + 0.95744681i}
        };
        xarray<double> cel_1 = {16.11787234, 2.68085106};
        int cel_2 = 2;
        xarray<double> cel_3 = {5.01295356, 1.36758789};

        EXPECT_TRUE(allclose(imag(cel_0), imag(std::get<0>(cres))));
        EXPECT_TRUE(allclose(real(cel_0), real(std::get<0>(cres))));
        EXPECT_TRUE(allclose(cel_1, std::get<1>(cres)));
        EXPECT_EQ(cel_2, std::get<2>(cres));
        EXPECT_TRUE(allclose(cel_3, std::get<3>(cres)));

        xarray<std::complex<float>> cfarg_0 = {{0.f, 1.f}, {1.f - 3if, 1.f}, {2.f, 1.f}, {3.f, 1.f}};
        xarray<std::complex<float>> cfarg_1 = {{-1.f, 0.2f + 4if, 0.9f, 2.1f - 1if}, {2.f, 3if, 2.f, 1.f}};
        cfarg_1 = transpose(cfarg_1);
        auto cfres = xt::linalg::lstsq(cfarg_0, cfarg_1);

        xarray<std::complex<float>, layout_type::column_major> cfel_0 = {
            {-0.40425532f - 0.38723404if, -0.61702128f - 0.44680851if},
            {1.44680851f + 1.02765957if, 2.51063830f + 0.95744681if}
        };
        xarray<float> cfel_1 = {16.11787234f, 2.68085106f};
        int cfel_2 = 2;
        xarray<float> cfel_3 = {5.01295356f, 1.36758789f};

        EXPECT_TRUE(allclose(imag(cfel_0), imag(std::get<0>(cfres))));
        EXPECT_TRUE(allclose(real(cfel_0), real(std::get<0>(cfres))));
        EXPECT_TRUE(allclose(cfel_1, std::get<1>(cfres)));
        EXPECT_EQ(cfel_2, std::get<2>(cfres));
        EXPECT_TRUE(allclose(cfel_3, std::get<3>(cfres)));
    }

    TEST(xlinalg, trace)
    {
        auto e1 = eye<double>(10);
        xarray<double> e2 = eye<double>(5);

        auto t1 = linalg::trace(e1);
        auto t11 = linalg::trace(e1, 1);
        auto t1n1 = linalg::trace(e1, -1);
        EXPECT_EQ(10, t1());
        EXPECT_EQ(0, t11());
        EXPECT_EQ(0, t1n1());

        auto t2 = linalg::trace(e2);
        auto t22 = linalg::trace(e2, 1);
        EXPECT_EQ(5, t2());
        EXPECT_EQ(0, t22());

        xarray<double> ar = xt::arange(9);
        ar.reshape({3, 3});

        auto ar1 = linalg::trace(ar);
        auto ar2 = linalg::trace(ar, 1);
        auto ar3 = linalg::trace(ar, -1);

        EXPECT_EQ(12, ar1());
        EXPECT_EQ(6, ar2());
        EXPECT_EQ(10, ar3());
    }

    TEST(xlinalg, dots)
    {
        xarray<double> arg_0 = {
            {{0, 1, 2}, {3, 4, 5}, {6, 7, 8}},

            {{9, 10, 11}, {12, 13, 14}, {15, 16, 17}}
        };
=======
                 {{150, 198, 246}, {582, 630, 678}, {1014, 1062, 1110}}}
            };
>>>>>>> 85706763

            CHECK(allclose(expected1, res1));

            auto res2 = xt::linalg::dot(arg_1, arg_0);
            xarray<double> expected2 = {
                {{{15, 18, 21}, {42, 45, 48}},

                 {{42, 54, 66}, {150, 162, 174}},

                 {{69, 90, 111}, {258, 279, 300}}},

                {{{96, 126, 156}, {366, 396, 426}},

                 {{123, 162, 201}, {474, 513, 552}},

                 {{150, 198, 246}, {582, 630, 678}}},

                {{{177, 234, 291}, {690, 747, 804}},

                 {{204, 270, 336}, {798, 864, 930}},

                 {{231, 306, 381}, {906, 981, 1056}}}
            };

            CHECK(allclose(expected2, res2));

            xarray<double> arg_2 = {0, 1, 2};
            auto res3 = xt::linalg::dot(arg_0, arg_2);

            xarray<double> expected3 = {{5, 14, 23}, {32, 41, 50}};

            CHECK(allclose(expected3, res3));

            auto res4 = xt::linalg::dot(arg_2, arg_0);

            xarray<double> expected4 = {{15, 18, 21}, {42, 45, 48}};

            CHECK(allclose(expected4, res4));
        }

        TEST_CASE("negative_strides")
        {
            xt::xarray<double> A = {{2, 3}, {5, 7}, {11, 13}};

            auto A1 = xt::view(A, xt::range(0, 3), 0);
            auto A2 = xt::view(A, xt::range(-1, -4, -1), 1);

            auto res = xt::linalg::dot(A1, A2);
            CHECK_EQ(res(), 94);
        }

        TEST_CASE("asserts")
        {
            CHECK_THROWS_AS(xt::linalg::eigh(xt::ones<double>({3, 1})), std::runtime_error);
            CHECK_THROWS_AS(xt::linalg::eig(xt::ones<double>({3, 1})), std::runtime_error);
            CHECK_THROWS_AS(
                xt::linalg::solve(xt::ones<double>({3, 1}), xt::ones<double>({3, 1})),
                std::runtime_error
            );
            CHECK_THROWS_AS(xt::linalg::inv(xt::ones<double>({3, 1})), std::runtime_error);
            CHECK_THROWS_AS(xt::linalg::eigvals(xt::ones<double>({3, 1})), std::runtime_error);
            CHECK_THROWS_AS(xt::linalg::eigvalsh(xt::ones<double>({3, 1})), std::runtime_error);
            CHECK_THROWS_AS(xt::linalg::det(xt::ones<double>({3, 1})), std::runtime_error);
            CHECK_THROWS_AS(xt::linalg::slogdet(xt::ones<double>({3, 1})), std::runtime_error);
            CHECK_THROWS_AS(xt::linalg::cholesky(xt::ones<double>({3, 1})), std::runtime_error);

            CHECK_THROWS_AS(xt::linalg::eigh(xt::ones<std::complex<double>>({3, 1})), std::runtime_error);
            CHECK_THROWS_AS(xt::linalg::eig(xt::ones<std::complex<double>>({3, 1})), std::runtime_error);
            CHECK_THROWS_AS(
                xt::linalg::solve(xt::ones<std::complex<double>>({3, 1}), xt::ones<std::complex<double>>({3, 1})),
                std::runtime_error
            );
            CHECK_THROWS_AS(xt::linalg::inv(xt::ones<std::complex<double>>({3, 1})), std::runtime_error);
            CHECK_THROWS_AS(xt::linalg::eigvals(xt::ones<std::complex<double>>({3, 1})), std::runtime_error);
            CHECK_THROWS_AS(xt::linalg::eigvalsh(xt::ones<std::complex<double>>({3, 1})), std::runtime_error);
            CHECK_THROWS_AS(xt::linalg::det(xt::ones<std::complex<double>>({3, 1})), std::runtime_error);
            CHECK_THROWS_AS(xt::linalg::slogdet(xt::ones<std::complex<double>>({3, 1})), std::runtime_error);
            CHECK_THROWS_AS(xt::linalg::cholesky(xt::ones<std::complex<double>>({3, 1})), std::runtime_error);
        }
    }

#undef EXPECT_NEAR
}  // namespace xt<|MERGE_RESOLUTION|>--- conflicted
+++ resolved
@@ -491,6 +491,25 @@
             CHECK(allclose(cel_1, std::get<1>(cres)));
             CHECK_EQ(cel_2, std::get<2>(cres));
             CHECK(allclose(cel_3, std::get<3>(cres)));
+  
+            xarray<std::complex<float>> cfarg_0 = {{0.f, 1.f}, {1.f - 3if, 1.f}, {2.f, 1.f}, {3.f, 1.f}};
+            xarray<std::complex<float>> cfarg_1 = {{-1.f, 0.2f + 4if, 0.9f, 2.1f - 1if}, {2.f, 3if, 2.f, 1.f}};
+            cfarg_1 = transpose(cfarg_1);
+            auto cfres = xt::linalg::lstsq(cfarg_0, cfarg_1);
+
+            xarray<std::complex<float>, layout_type::column_major> cfel_0 = {
+                {-0.40425532f - 0.38723404if, -0.61702128f - 0.44680851if},
+                {1.44680851f + 1.02765957if, 2.51063830f + 0.95744681if}
+            };
+            xarray<float> cfel_1 = {16.11787234f, 2.68085106f};
+            int cfel_2 = 2;
+            xarray<float> cfel_3 = {5.01295356f, 1.36758789f};
+  
+            EXPECT_TRUE(allclose(imag(cfel_0), imag(std::get<0>(cfres))));
+            EXPECT_TRUE(allclose(real(cfel_0), real(std::get<0>(cfres))));
+            EXPECT_TRUE(allclose(cfel_1, std::get<1>(cfres)));
+            EXPECT_EQ(cfel_2, std::get<2>(cfres));
+            EXPECT_TRUE(allclose(cfel_3, std::get<3>(cfres)));
         }
 
         TEST_CASE("trace")
@@ -550,148 +569,8 @@
 
                  {{123, 162, 201}, {474, 513, 552}, {825, 864, 903}},
 
-<<<<<<< HEAD
-        xarray<std::complex<double>> cmplarg_0 = {{1. + 0.i, -0. - 2.i}, {0. + 2.i, 5. + 0.i}};
-        auto cmplres = xt::linalg::cholesky(cmplarg_0);
-        xarray<std::complex<double>> cmplexpected = {{1. + 0.i, 0. + 0.i}, {0. + 2.i, 1. + 0.i}};
-        EXPECT_EQ(cmplexpected, cmplres);
-    }
-
-    TEST(xlinalg, qr)
-    {
-        xarray<double, layout_type::column_major> a = xt::random::rand<double>({9, 6});
-        auto res = xt::linalg::qr(a);
-        xarray<double> q = std::get<0>(res);
-        xarray<double> r = std::get<1>(res);
-        auto resf = xt::linalg::qr(a, linalg::qrmode::complete);
-        auto resr = xt::linalg::qr(a, linalg::qrmode::r);
-        xarray<double> qf = std::get<0>(resf);
-        xarray<double> rf = std::get<1>(resf);
-
-        auto neara = xt::linalg::dot(q, r);
-        EXPECT_TRUE(allclose(neara, a));
-        auto nearaf = xt::linalg::dot(qf, rf);
-        EXPECT_TRUE(allclose(nearaf, a));
-
-        EXPECT_EQ(std::get<1>(resr), xt::view(rf, xt::range(0, 6), xt::all()));
-        EXPECT_EQ(std::get<0>(resr).size(), 0u);
-        EXPECT_EQ(std::get<0>(resr).dimension(), 1u);
-
-        xarray<double, layout_type::column_major> erawR = {
-            {-1.00444014e+01, 0.00000000e+00, 6.74440143e-01, 2.24813381e-01},
-            {-9.58743044e+00, -1.25730337e+01, -6.22814365e-03, 3.37562246e-01},
-            {-1.29027101e+01, -7.34080303e+00, -4.07831856e+00, -5.76331089e-01}
-        };
-
-        xarray<double, layout_type::column_major> eTau = {1.32854123, 1.79535299, 1.50132395};
-
-        xarray<double, layout_type::column_major> AA = {{3.3, 1., 2.}, {0., 10., 8.}, {9., 7., 12.}, {3., 10., 5.}};
-
-        auto resraw = xt::linalg::qr(AA, linalg::qrmode::raw);
-        auto tau = std::get<1>(resraw);
-        auto rawR = std::get<0>(resraw);
-
-        EXPECT_TRUE(allclose(tau, eTau));
-        EXPECT_TRUE(allclose(erawR, rawR));
-    }
-
-    TEST(xlinalg, lstsq)
-    {
-        xarray<double> arg_0 = {{0., 1.}, {1., 1.}, {2., 1.}, {3., 1.}};
-
-        xarray<double> arg_1 = {{-1., 0.2, 0.9, 2.1}, {2., 3., 2., 1.}};
-        arg_1 = transpose(arg_1);
-        auto res = xt::linalg::lstsq(arg_0, arg_1);
-
-        xarray<double, layout_type::column_major> el_0 = {{1., -0.4}, {-0.95, 2.6}};
-        xarray<double> el_1 = {0.05, 1.2};
-        int el_2 = 2;
-        xarray<double> el_3 = {4.10003045, 1.09075677};
-
-        EXPECT_TRUE(allclose(el_0, std::get<0>(res)));
-        EXPECT_TRUE(allclose(el_1, std::get<1>(res)));
-        EXPECT_EQ(el_2, std::get<2>(res));
-        EXPECT_TRUE(allclose(el_3, std::get<3>(res)));
-
-        xarray<std::complex<double>> carg_0 = {{0., 1.}, {1. - 3i, 1.}, {2., 1.}, {3., 1.}};
-        xarray<std::complex<double>> carg_1 = {{-1., 0.2 + 4i, 0.9, 2.1 - 1i}, {2, 3i, 2, 1}};
-        carg_1 = transpose(carg_1);
-        auto cres = xt::linalg::lstsq(carg_0, carg_1);
-
-        xarray<std::complex<double>, layout_type::column_major> cel_0 = {
-            {-0.40425532 - 0.38723404i, -0.61702128 - 0.44680851i},
-            {1.44680851 + 1.02765957i, 2.51063830 + 0.95744681i}
-        };
-        xarray<double> cel_1 = {16.11787234, 2.68085106};
-        int cel_2 = 2;
-        xarray<double> cel_3 = {5.01295356, 1.36758789};
-
-        EXPECT_TRUE(allclose(imag(cel_0), imag(std::get<0>(cres))));
-        EXPECT_TRUE(allclose(real(cel_0), real(std::get<0>(cres))));
-        EXPECT_TRUE(allclose(cel_1, std::get<1>(cres)));
-        EXPECT_EQ(cel_2, std::get<2>(cres));
-        EXPECT_TRUE(allclose(cel_3, std::get<3>(cres)));
-
-        xarray<std::complex<float>> cfarg_0 = {{0.f, 1.f}, {1.f - 3if, 1.f}, {2.f, 1.f}, {3.f, 1.f}};
-        xarray<std::complex<float>> cfarg_1 = {{-1.f, 0.2f + 4if, 0.9f, 2.1f - 1if}, {2.f, 3if, 2.f, 1.f}};
-        cfarg_1 = transpose(cfarg_1);
-        auto cfres = xt::linalg::lstsq(cfarg_0, cfarg_1);
-
-        xarray<std::complex<float>, layout_type::column_major> cfel_0 = {
-            {-0.40425532f - 0.38723404if, -0.61702128f - 0.44680851if},
-            {1.44680851f + 1.02765957if, 2.51063830f + 0.95744681if}
-        };
-        xarray<float> cfel_1 = {16.11787234f, 2.68085106f};
-        int cfel_2 = 2;
-        xarray<float> cfel_3 = {5.01295356f, 1.36758789f};
-
-        EXPECT_TRUE(allclose(imag(cfel_0), imag(std::get<0>(cfres))));
-        EXPECT_TRUE(allclose(real(cfel_0), real(std::get<0>(cfres))));
-        EXPECT_TRUE(allclose(cfel_1, std::get<1>(cfres)));
-        EXPECT_EQ(cfel_2, std::get<2>(cfres));
-        EXPECT_TRUE(allclose(cfel_3, std::get<3>(cfres)));
-    }
-
-    TEST(xlinalg, trace)
-    {
-        auto e1 = eye<double>(10);
-        xarray<double> e2 = eye<double>(5);
-
-        auto t1 = linalg::trace(e1);
-        auto t11 = linalg::trace(e1, 1);
-        auto t1n1 = linalg::trace(e1, -1);
-        EXPECT_EQ(10, t1());
-        EXPECT_EQ(0, t11());
-        EXPECT_EQ(0, t1n1());
-
-        auto t2 = linalg::trace(e2);
-        auto t22 = linalg::trace(e2, 1);
-        EXPECT_EQ(5, t2());
-        EXPECT_EQ(0, t22());
-
-        xarray<double> ar = xt::arange(9);
-        ar.reshape({3, 3});
-
-        auto ar1 = linalg::trace(ar);
-        auto ar2 = linalg::trace(ar, 1);
-        auto ar3 = linalg::trace(ar, -1);
-
-        EXPECT_EQ(12, ar1());
-        EXPECT_EQ(6, ar2());
-        EXPECT_EQ(10, ar3());
-    }
-
-    TEST(xlinalg, dots)
-    {
-        xarray<double> arg_0 = {
-            {{0, 1, 2}, {3, 4, 5}, {6, 7, 8}},
-
-            {{9, 10, 11}, {12, 13, 14}, {15, 16, 17}}
-        };
-=======
                  {{150, 198, 246}, {582, 630, 678}, {1014, 1062, 1110}}}
             };
->>>>>>> 85706763
 
             CHECK(allclose(expected1, res1));
 
